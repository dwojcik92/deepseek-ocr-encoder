[project]
name = "deepseek-ocr-encoder"
version = "0.1.0"
description = "A handy and elastic encoder for DeepSeek OCR vision tasks"
readme = "README.md"
requires-python = ">=3.10"
authors = [
    { name = "Your Name", email = "your.email@example.com" }
]
license = { text = "MIT" }
keywords = ["deepseek", "ocr", "vision", "encoder", "clip", "sam"]
classifiers = [
    "Development Status :: 3 - Alpha",
    "Intended Audience :: Developers",
    "Intended Audience :: Science/Research",
    "License :: OSI Approved :: MIT License",
    "Programming Language :: Python :: 3",
    "Programming Language :: Python :: 3.10",
    "Programming Language :: Python :: 3.11",
    "Programming Language :: Python :: 3.12",
    "Topic :: Scientific/Engineering :: Artificial Intelligence",
]
dependencies = [
    "torch>=2.0.0",
    "torchvision>=0.15.0",
    "transformers>=4.30.0,<4.48.0",
    "pillow>=9.0.0",
<<<<<<< HEAD
    "packaging>=20.0",
=======
    "pymupdf>=1.23.0",
>>>>>>> 1481d4a8
]

[project.optional-dependencies]
dev = [
    "pytest>=7.0.0",
    "black>=23.0.0",
    "ruff>=0.1.0",
    "mypy>=1.0.0",
]

[build-system]
requires = ["hatchling"]
build-backend = "hatchling.build"

[tool.hatch.build.targets.wheel]
packages = ["src/deepseek_ocr_encoder"]

[tool.hatch.metadata]
allow-direct-references = true

[tool.black]
line-length = 100
target-version = ["py310"]

[tool.ruff]
line-length = 100
target-version = "py310"

[tool.ruff.lint]
select = ["E", "F", "I", "N", "W", "UP"]
ignore = ["E501"]

[tool.mypy]
python_version = "3.10"
warn_return_any = true
warn_unused_configs = true
disallow_untyped_defs = false<|MERGE_RESOLUTION|>--- conflicted
+++ resolved
@@ -25,11 +25,8 @@
     "torchvision>=0.15.0",
     "transformers>=4.30.0,<4.48.0",
     "pillow>=9.0.0",
-<<<<<<< HEAD
     "packaging>=20.0",
-=======
     "pymupdf>=1.23.0",
->>>>>>> 1481d4a8
 ]
 
 [project.optional-dependencies]
